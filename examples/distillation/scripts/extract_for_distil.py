--- conflicted
+++ resolved
@@ -15,11 +15,7 @@
 """
 Preprocessing script before training DistilBERT.
 """
-<<<<<<< HEAD
-from transformers import BertForPreTraining
-=======
-from pytorch_transformers import BertForMaskedLM, RobertaForMaskedLM
->>>>>>> 7c0f2d0a
+from transformers import BertForMaskedLM, RobertaForMaskedLM
 import torch
 import argparse
 
